# http://www.appveyor.com/docs/appveyor-yml

# Be aware of https://github.com/nodejs/LTS when choosing versions to test
# Update engines.node in package.json if removing old versions.
environment:
  matrix:
<<<<<<< HEAD
=======
    - nodejs_version: "0.10"
      # 4.6.1 fails on Node 0.10 with "Object [...] has no method 'toLowerCase'"
      npm_version: "^4.5"
>>>>>>> 7e07fa73
    - nodejs_version: "0.12"
      # 4.6.1 fails on Node 0.12 due to exit code of recursive npm run
      npm_version: "^4.5"
    - nodejs_version: "7"
      npm_version: "latest"

# If the package has arch-dependent features, uncomment this.
#platform:
#  - x86
#  - x64

install:
  - ps: Install-Product node $env:nodejs_version
  - npm -g install npm@%npm_version%
  - npm install

test_script:
  - node --version
  - npm --version
  - npm test

# Disable build step, which we don't need
build: off

# If any job fails, fail build immediately to avoid wasting time/resources.
matrix:
  fast_finish: true<|MERGE_RESOLUTION|>--- conflicted
+++ resolved
@@ -4,12 +4,6 @@
 # Update engines.node in package.json if removing old versions.
 environment:
   matrix:
-<<<<<<< HEAD
-=======
-    - nodejs_version: "0.10"
-      # 4.6.1 fails on Node 0.10 with "Object [...] has no method 'toLowerCase'"
-      npm_version: "^4.5"
->>>>>>> 7e07fa73
     - nodejs_version: "0.12"
       # 4.6.1 fails on Node 0.12 due to exit code of recursive npm run
       npm_version: "^4.5"
