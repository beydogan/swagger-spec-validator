--- conflicted
+++ resolved
@@ -54,12 +54,8 @@
     "eslint-plugin-import": "^2.7.0",
     "istanbul": "^0.4.1",
     "jsdoc": "^3.4.1",
-<<<<<<< HEAD
-    "mocha": "^4.0.0",
+    "mocha": "^5.0.0",
     "nock": "^9.0.14",
-=======
-    "mocha": "^5.0.0",
->>>>>>> 2cd1eb34
     "nodecat": "^1.0.0",
     "proxyquire": "^1.7.10",
     "regexp.escape": "^1.0.2",
