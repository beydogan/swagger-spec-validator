{
  "name": "swagger-spec-validator",
  "version": "0.1.1",
  "description": "Validate an OpenAPI/Swagger API specification using the swagger.io online validator.",
  "keywords": [
    "cli",
    "openapi",
    "swagger",
    "validator"
  ],
  "license": "MIT",
  "homepage": "https://github.com/kevinoid/swagger-spec-validator",
  "bugs": "https://github.com/kevinoid/swagger-spec-validator/issues",
  "author": "Kevin Locke <kevin@kevinlocke.name>",
  "repository": {
    "type": "git",
    "url": "https://github.com/kevinoid/swagger-spec-validator.git"
  },
  "main": "index.js",
  "bin": {
    "swagger-spec-validator": "bin/swagger-spec-validator.js"
  },
  "//": "All scripts should run in POSIX sh and Windows cmd.exe",
  "scripts": {
    "clean": "rimraf coverage && rimraf doc",
    "doc": "npm run doc-js && npm run doc-spec",
    "doc-js": "rimraf doc/api && jsdoc -c jsdoc.conf.json .",
    "doc-spec": "rimraf doc/spec && mkdir doc/spec && mocha --reporter doc --recursive test | nodecat doc-src/spec/header.xhtml - doc-src/spec/footer.xhtml > doc/spec/index.xhtml",
    "lint": "npm run lint-js && npm run lint-doc",
    "lint-doc": "jsdoc -t templates/silent -c jsdoc-lint.conf.json . && echo JSDoc passed.",
    "lint-js": "node-version-gte-4 && eslint . && echo ESLint passed. || node-version-lt-4",
    "postpublish": "git -C doc push && git push --follow-tags origin master gh-pages && echo Remember to update GitHub Releases from CHANGELOG.md && echo until skywinder/github-changelog-generator#56 is fixed.",
    "postversion": "rimraf doc && git clone -b gh-pages -l -q . doc && npm run doc && git -C doc add . && git -C doc commit -n -m \"Docs for v$npm_package_version\"",
<<<<<<< HEAD
    "preversion": "depcheck --ignores eslint-plugin-import && david -i nock && git-branch-is master && travis-status -b -c -qwx && istanbul check-coverage --statements 95 coverage/coverage.json",
=======
    "preversion": "depcheck --ignores eslint-plugin-import --ignore-dirs doc && david && git-branch-is master && travis-status -b master -c -wx && appveyor-status -b master -c -w && istanbul check-coverage --statements 95 coverage/coverage.json",
    "start": "supervisor --quiet --no-restart-on exit --extensions js,json --ignore test --poll-interval 2000 server.js",
>>>>>>> 67ef0946
    "test": "npm run lint && npm run test-unit",
    "test-cov": "npm run lint && npm run test-unit-cov",
    "test-unit": "mocha --recursive test",
    "test-unit-cov": "istanbul cover _mocha -- --recursive test",
    "upload-cov": "codecov < ./coverage/lcov.info && coveralls < ./coverage/lcov.info",
    "version": "github_changelog_generator -t \"$npm_config_gcg_github_token\" --future-release \"$npm_package_version\" && echo && echo === Please edit CHANGELOG.md as desired, then exit === && echo && $npm_config_shell && git commit -m \"Update CHANGELOG.md for $npm_package_version\" CHANGELOG.md",
    "version-deps": "npm install david depcheck git-branch-is travis-status"
  },
  "dependencies": {
    "array-uniq": "^1.0.3",
    "object-assign": "^4.1.0",
    "pify": "^2.3.0",
    "yargs": "^6.6.0"
  },
  "devDependencies": {
    "codecov": "^1.0.1",
    "coveralls": "^2.11.6",
    "eslint": "^3.0.0",
    "eslint-config-airbnb-base": "^11.0.0",
    "eslint-plugin-import": "^2.2.0",
    "istanbul": "^0.4.1",
    "jsdoc": "^3.4.1",
    "mocha": "^3.2.0",
    "nock": "^8.2.1",
    "node-version-check": "^2.1.1",
<<<<<<< HEAD
    "nodecat": "^0.1.0",
    "proxyquire": "^1.7.10",
    "regexp.escape": "^1.0.2",
    "rimraf": "^2.2.0",
    "sinon": "^1.17.7"
=======
    "nodecat": "^1.0.0",
    "rimraf": "^2.2.0"
>>>>>>> 67ef0946
  },
  "engines": {
    "node": ">=0.12",
    "npm": ">=1.3.7"
  },
  "yargs": {
    "parse-numbers": false,
    "duplicate-arguments-array": false,
    "flatten-duplicate-arrays": false
  }
}<|MERGE_RESOLUTION|>--- conflicted
+++ resolved
@@ -31,12 +31,7 @@
     "lint-js": "node-version-gte-4 && eslint . && echo ESLint passed. || node-version-lt-4",
     "postpublish": "git -C doc push && git push --follow-tags origin master gh-pages && echo Remember to update GitHub Releases from CHANGELOG.md && echo until skywinder/github-changelog-generator#56 is fixed.",
     "postversion": "rimraf doc && git clone -b gh-pages -l -q . doc && npm run doc && git -C doc add . && git -C doc commit -n -m \"Docs for v$npm_package_version\"",
-<<<<<<< HEAD
-    "preversion": "depcheck --ignores eslint-plugin-import && david -i nock && git-branch-is master && travis-status -b -c -qwx && istanbul check-coverage --statements 95 coverage/coverage.json",
-=======
-    "preversion": "depcheck --ignores eslint-plugin-import --ignore-dirs doc && david && git-branch-is master && travis-status -b master -c -wx && appveyor-status -b master -c -w && istanbul check-coverage --statements 95 coverage/coverage.json",
-    "start": "supervisor --quiet --no-restart-on exit --extensions js,json --ignore test --poll-interval 2000 server.js",
->>>>>>> 67ef0946
+    "preversion": "depcheck --ignores eslint-plugin-import --ignore-dirs doc && david -i nock && git-branch-is master && travis-status -b master -c -wx && appveyor-status -b master -c -w -p kevinoid/swagger-spec-validator && istanbul check-coverage --statements 95 coverage/coverage.json",
     "test": "npm run lint && npm run test-unit",
     "test-cov": "npm run lint && npm run test-unit-cov",
     "test-unit": "mocha --recursive test",
@@ -62,16 +57,11 @@
     "mocha": "^3.2.0",
     "nock": "^8.2.1",
     "node-version-check": "^2.1.1",
-<<<<<<< HEAD
-    "nodecat": "^0.1.0",
+    "nodecat": "^1.0.0",
     "proxyquire": "^1.7.10",
     "regexp.escape": "^1.0.2",
     "rimraf": "^2.2.0",
     "sinon": "^1.17.7"
-=======
-    "nodecat": "^1.0.0",
-    "rimraf": "^2.2.0"
->>>>>>> 67ef0946
   },
   "engines": {
     "node": ">=0.12",
