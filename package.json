{
  "name": "swagger-spec-validator",
  "version": "1.0.1",
  "description": "Validate an OpenAPI/Swagger API specification using the swagger.io online validator.",
  "keywords": [
    "cli",
    "openapi",
    "swagger",
    "validator"
  ],
  "license": "MIT",
  "homepage": "https://github.com/kevinoid/swagger-spec-validator",
  "bugs": "https://github.com/kevinoid/swagger-spec-validator/issues",
  "author": "Kevin Locke <kevin@kevinlocke.name>",
  "repository": {
    "type": "git",
    "url": "https://github.com/kevinoid/swagger-spec-validator.git"
  },
  "main": "index.js",
  "bin": {
    "swagger-spec-validator": "bin/swagger-spec-validator.js"
  },
  "//": "All scripts should run in POSIX sh and Windows cmd.exe",
  "scripts": {
    "clean": "rimraf coverage && rimraf doc",
    "doc": "npm run doc-js && npm run doc-spec",
    "doc-js": "rimraf doc/api && jsdoc -c jsdoc.conf.json .",
    "doc-spec": "rimraf doc/spec && mkdir doc/spec && mocha --reporter doc --recursive test | nodecat doc-src/spec/header.xhtml - doc-src/spec/footer.xhtml > doc/spec/index.xhtml",
    "lint": "npm run lint-js && npm run lint-doc",
    "lint-doc": "jsdoc -t templates/silent -c jsdoc-lint.conf.json . && echo JSDoc passed.",
    "lint-js": "node-version-gte-4 && eslint . && echo ESLint passed. || node-version-lt-4",
    "postpublish": "git -C doc push && git push --follow-tags origin master gh-pages && echo Remember to update GitHub Releases from CHANGELOG.md && echo until skywinder/github-changelog-generator#56 is fixed.",
    "postversion": "rimraf doc && git clone -b gh-pages -l -q . doc && npm run doc && git -C doc add . && git -C doc commit -n -m \"Docs for v$npm_package_version\"",
<<<<<<< HEAD
    "preversion": "depcheck --ignores eslint-plugin-import --ignore-dirs doc && david -i nock,pify,yargs && git-branch-is master && travis-status -b master -c -wx && appveyor-status -b master -c -w -p kevinoid/swagger-spec-validator && istanbul check-coverage --statements 95 coverage/coverage.json",
=======
    "preversion": "depcheck --ignores eslint-plugin-import --ignore-dirs doc && david -i jsdoc && git-branch-is master && travis-status -b master -c -wx && appveyor-status -b master -c -w && istanbul check-coverage --statements 95 coverage/coverage.json",
    "start": "supervisor --quiet --no-restart-on exit --extensions js,json --ignore test --poll-interval 2000 server.js",
>>>>>>> 96730a63
    "test": "npm run lint && npm run test-unit",
    "test-cov": "npm run lint && npm run test-unit-cov",
    "test-unit": "mocha --recursive test",
    "test-unit-cov": "istanbul cover _mocha -- --recursive test",
    "upload-cov": "codecov < ./coverage/lcov.info && coveralls < ./coverage/lcov.info",
    "version": "github_changelog_generator -t \"$npm_config_gcg_github_token\" --future-release \"$npm_package_version\" && echo && echo === Please edit CHANGELOG.md as desired, then exit === && echo && $npm_config_shell && git commit -m \"Update CHANGELOG.md for $npm_package_version\" CHANGELOG.md",
    "version-deps": "npm install david depcheck git-branch-is travis-status"
  },
  "dependencies": {
    "array-uniq": "^1.0.3",
    "object-assign": "^4.1.0",
    "pify": "^2.3.0",
    "yargs": "^7.0.1"
  },
  "devDependencies": {
    "codecov": "^2.0.1",
    "coveralls": "^2.11.6",
    "eslint": "^3.0.0",
    "eslint-config-airbnb-base": "^11.0.0",
    "eslint-plugin-import": "^2.2.0",
    "istanbul": "^0.4.1",
    "jsdoc": "~3.4.1",
    "mocha": "^3.2.0",
    "nock": "^8.2.1",
    "node-version-check": "^2.1.1",
    "nodecat": "^1.0.0",
    "proxyquire": "^1.7.10",
    "regexp.escape": "^1.0.2",
    "rimraf": "^2.2.0",
    "sinon": "^2.0.0"
  },
  "engines": {
    "node": ">=0.12",
    "npm": ">=1.3.7"
  },
  "yargs": {
    "parse-numbers": false,
    "duplicate-arguments-array": false,
    "flatten-duplicate-arrays": false
  }
}<|MERGE_RESOLUTION|>--- conflicted
+++ resolved
@@ -31,12 +31,7 @@
     "lint-js": "node-version-gte-4 && eslint . && echo ESLint passed. || node-version-lt-4",
     "postpublish": "git -C doc push && git push --follow-tags origin master gh-pages && echo Remember to update GitHub Releases from CHANGELOG.md && echo until skywinder/github-changelog-generator#56 is fixed.",
     "postversion": "rimraf doc && git clone -b gh-pages -l -q . doc && npm run doc && git -C doc add . && git -C doc commit -n -m \"Docs for v$npm_package_version\"",
-<<<<<<< HEAD
-    "preversion": "depcheck --ignores eslint-plugin-import --ignore-dirs doc && david -i nock,pify,yargs && git-branch-is master && travis-status -b master -c -wx && appveyor-status -b master -c -w -p kevinoid/swagger-spec-validator && istanbul check-coverage --statements 95 coverage/coverage.json",
-=======
-    "preversion": "depcheck --ignores eslint-plugin-import --ignore-dirs doc && david -i jsdoc && git-branch-is master && travis-status -b master -c -wx && appveyor-status -b master -c -w && istanbul check-coverage --statements 95 coverage/coverage.json",
-    "start": "supervisor --quiet --no-restart-on exit --extensions js,json --ignore test --poll-interval 2000 server.js",
->>>>>>> 96730a63
+    "preversion": "depcheck --ignores eslint-plugin-import --ignore-dirs doc && david -i jsdoc,nock,pify,yargs && git-branch-is master && travis-status -b master -c -wx && appveyor-status -b master -c -w -p kevinoid/swagger-spec-validator && istanbul check-coverage --statements 95 coverage/coverage.json",
     "test": "npm run lint && npm run test-unit",
     "test-cov": "npm run lint && npm run test-unit-cov",
     "test-unit": "mocha --recursive test",
